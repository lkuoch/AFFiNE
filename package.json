{
  "name": "AFFiNE",
  "version": "0.3.0",
  "private": true,
  "author": "toeverything",
  "license": "MPL-2.0",
  "type": "module",
  "scripts": {
    "dev": "cross-env NODE_ENV=development pnpm --filter=!@affine/app build && pnpm --filter @affine/app dev",
    "dev:ac": "pnpm --filter=!@affine/app build && cross-env NODE_API_SERVER=ac pnpm --filter @affine/app dev",
    "dev:local": "pnpm --filter=!@affine/app build && cross-env NODE_API_SERVER=local pnpm --filter @affine/app dev",
    "build": " pnpm --filter=!@affine/app build && pnpm --filter!=@affine/datacenter -r build",
<<<<<<< HEAD
    "build:client": " pnpm --filter=@affine/client-app build:app",
=======
    "build:storybook": " pnpm -r build-storybook",
>>>>>>> 18e1eece
    "export": "pnpm --filter @affine/app export",
    "start": "pnpm --filter @affine/app start",
    "lint": "pnpm --filter @affine/app lint",
    "test": "playwright test",
    "test:coverage": "cross-env COVERAGE=true pnpm test -- --forbid-only",
    "test:unit": "playwright test --config=playwright.config.unit.ts",
    "postinstall": "husky install",
    "notify": "node --experimental-modules scripts/notify.mjs",
    "update:blocksuite": "pnpm i --filter @affine/app --filter @affine/datacenter @blocksuite/blocks@nightly @blocksuite/store@nightly && pnpm i --filter @affine/app @blocksuite/editor@nightly"
  },
  "lint-staged": {
    "*": "prettier --write --ignore-unknown",
    "*.{ts,tsx,js,jsx}": "npx eslint --cache --fix"
  },
  "devDependencies": {
    "@changesets/cli": "^2.26.0",
    "@playwright/test": "^1.29.1",
    "@types/eslint": "^8.4.10",
    "@types/node": "^18.11.17",
    "@typescript-eslint/eslint-plugin": "^5.47.0",
    "@typescript-eslint/parser": "^5.47.0",
<<<<<<< HEAD
    "concurrently": "^7.6.0",
    "babel-plugin-istanbul": "^6.1.1",
=======
>>>>>>> 18e1eece
    "cross-env": "^7.0.3",
    "eslint": "^8.30.0",
    "eslint-config-next": "12.3.1",
    "eslint-config-prettier": "^8.5.0",
    "eslint-plugin-prettier": "^4.2.1",
    "fake-indexeddb": "4.0.1",
    "got": "^12.5.3",
    "husky": "^8.0.2",
    "lint-staged": "^13.1.0",
    "nyc": "^15.1.0",
    "prettier": "^2.7.1",
    "typescript": "^4.9.5"
  },
  "eslintConfig": {
    "root": true,
    "extends": [
      "eslint:recommended",
      "plugin:@typescript-eslint/recommended",
      "plugin:prettier/recommended"
    ],
    "parser": "@typescript-eslint/parser",
    "parserOptions": {
      "project": [
        "./tsconfig.json"
      ]
    },
    "plugins": [
      "@typescript-eslint"
    ],
    "rules": {
      "prettier/prettier": "warn"
    },
    "reportUnusedDisableDirectives": true,
    "ignorePatterns": [
      "package/**/dist/*",
      "package/**/.babelrc.js",
      "package/**/sync.js",
      "src/**/*.test.ts",
      "**/webpack.config.js",
      "**/scripts/*.js",
      "**/node_modules/**",
      ".github/**",
      "**/__tests__/**",
      "**/tests/**"
    ]
  }
}<|MERGE_RESOLUTION|>--- conflicted
+++ resolved
@@ -10,11 +10,8 @@
     "dev:ac": "pnpm --filter=!@affine/app build && cross-env NODE_API_SERVER=ac pnpm --filter @affine/app dev",
     "dev:local": "pnpm --filter=!@affine/app build && cross-env NODE_API_SERVER=local pnpm --filter @affine/app dev",
     "build": " pnpm --filter=!@affine/app build && pnpm --filter!=@affine/datacenter -r build",
-<<<<<<< HEAD
     "build:client": " pnpm --filter=@affine/client-app build:app",
-=======
     "build:storybook": " pnpm -r build-storybook",
->>>>>>> 18e1eece
     "export": "pnpm --filter @affine/app export",
     "start": "pnpm --filter @affine/app start",
     "lint": "pnpm --filter @affine/app lint",
@@ -36,11 +33,7 @@
     "@types/node": "^18.11.17",
     "@typescript-eslint/eslint-plugin": "^5.47.0",
     "@typescript-eslint/parser": "^5.47.0",
-<<<<<<< HEAD
     "concurrently": "^7.6.0",
-    "babel-plugin-istanbul": "^6.1.1",
-=======
->>>>>>> 18e1eece
     "cross-env": "^7.0.3",
     "eslint": "^8.30.0",
     "eslint-config-next": "12.3.1",
