import { WorkspaceMetaCollection } from './workspace-meta-collection.js';
import type { WorkspaceMetaCollectionChangeEvent } from './workspace-meta-collection';
import { Workspace as BlocksuiteWorkspace } from '@blocksuite/store';
import { BaseProvider } from './provider/base';
import { LocalProvider } from './provider/local/local';
import { AffineProvider } from './provider';
import type { Message, WorkspaceMeta } from './types';
import assert from 'assert';
import { getLogger } from './logger';
import { applyUpdate, encodeStateAsUpdate } from 'yjs';
<<<<<<< HEAD
import { TauriIPCProvider } from './provider/tauri-ipc';
=======
import { createBlocksuiteWorkspace } from './utils/index.js';
import { MessageCenter } from './message/message';
>>>>>>> 31d3a012

/**
 * @class DataCenter
 * @classdesc Data center is made for managing different providers for business
 */
export class DataCenter {
  private readonly _workspaceMetaCollection = new WorkspaceMetaCollection();
  private readonly _logger = getLogger('dc');
  private _workspaceInstances: Map<string, BlocksuiteWorkspace> = new Map();
  private _messageCenter = new MessageCenter();
  /**
   * A mainProvider must exist as the only data trustworthy source.
   */
  private _mainProvider?: BaseProvider;
  providerMap: Map<string, BaseProvider> = new Map();

  constructor(debug: boolean) {
    this._logger.enabled = debug;
  }

  static async init(debug: boolean): Promise<DataCenter> {
    const dc = new DataCenter(debug);
    const getInitParams = () => {
      return {
        logger: dc._logger,
<<<<<<< HEAD
        workspaces: dc._workspaces.createScope(),
      })
    );
    if (typeof window !== 'undefined' && window.CLIENT_APP) {
      dc.registerProvider(
        new TauriIPCProvider({
          logger: dc._logger,
          workspaces: dc._workspaces.createScope(),
        })
      );
    }
=======
        workspaces: dc._workspaceMetaCollection.createScope(),
        messageCenter: dc._messageCenter,
      };
    };
    // TODO: switch different provider
    dc.registerProvider(new LocalProvider(getInitParams()));
    dc.registerProvider(new AffineProvider(getInitParams()));
>>>>>>> 31d3a012

    return dc;
  }

  /**
   * Register provider.
   * We will automatically set the first provider to default provider.
   */
  registerProvider(provider: BaseProvider) {
    if (!this._mainProvider) {
      this._mainProvider = provider;
    }

    provider.init();
    this.providerMap.set(provider.id, provider);
  }

  setMainProvider(providerId: string) {
    this._mainProvider = this.providerMap.get(providerId);
  }

  get providers() {
    return Array.from(this.providerMap.values());
  }

  public get workspaces() {
    return this._workspaceMetaCollection.workspaces;
  }

  public async refreshWorkspaces() {
    return Promise.allSettled(
      Object.values(this.providerMap).map(provider => provider.loadWorkspaces())
    );
  }

  /**
   * create new workspace , new workspace is a local workspace
   * @param {string} name workspace name
   * @returns {Promise<Workspace>}
   */
  public async createWorkspace(workspaceMeta: WorkspaceMeta) {
    assert(
      this._mainProvider,
      'There is no provider. You should add provider first.'
    );

    const workspaceInfo = await this._mainProvider.createWorkspaceInfo(
      workspaceMeta
    );

    const workspace = createBlocksuiteWorkspace(workspaceInfo.id);

    await this._mainProvider.createWorkspace(workspace, workspaceMeta);
    return workspace;
  }

  /**
   * delete workspace by id
   * @param {string} workspaceId workspace id
   */
  public async deleteWorkspace(workspaceId: string) {
    const workspaceInfo = this._workspaceMetaCollection.find(workspaceId);
    assert(workspaceInfo, 'Workspace not found');
    const provider = this.providerMap.get(workspaceInfo.provider);
    assert(provider, `Workspace exists, but we couldn't find its provider.`);
    await provider.deleteWorkspace(workspaceId);
  }

  /**
   * get a new workspace only has room id
   * @param {string} workspaceId workspace id
   */
  private _getBlocksuiteWorkspace(workspaceId: string) {
    const workspaceInfo = this._workspaceMetaCollection.find(workspaceId);
    assert(workspaceInfo, 'Workspace not found');
    return (
      this._workspaceInstances.get(workspaceId) ||
      createBlocksuiteWorkspace(workspaceId)
    );
  }

  /**
   * login to all providers, it will default run all auth ,
   *  maybe need a params to control which provider to auth
   */
  public async login(providerId = 'affine') {
    const provider = this.providerMap.get(providerId);
    assert(provider, `provide '${providerId}' is not registered`);
    await provider.auth();
    provider.loadWorkspaces();
  }

  /**
   * logout from all providers
   */
  public async logout(providerId = 'affine') {
    const provider = this.providerMap.get(providerId);
    assert(provider, `provide '${providerId}' is not registered`);
    await provider.logout();
  }

  /**
   * load workspace instance by id
   * @param {string} workspaceId workspace id
   * @returns {Promise<BlocksuiteWorkspace>}
   */
  public async loadWorkspace(workspaceId: string) {
    const workspaceInfo = this._workspaceMetaCollection.find(workspaceId);
    assert(workspaceInfo, 'Workspace not found');
    const currentProvider = this.providerMap.get(workspaceInfo.provider);
    if (currentProvider) {
      currentProvider.closeWorkspace(workspaceId);
    }
    const provider = this.providerMap.get(workspaceInfo.provider);
    assert(provider, `provide '${workspaceInfo.provider}' is not registered`);
    this._logger(`Loading ${workspaceInfo.provider} workspace: `, workspaceId);
    const workspace = this._getBlocksuiteWorkspace(workspaceId);
    this._workspaceInstances.set(workspaceId, workspace);
    return await provider.warpWorkspace(workspace);
  }

  /**
   * get user info by provider id
   * @param {string} providerId the provider name of workspace
   * @returns {Promise<User>}
   */
  public async getUserInfo(providerId = 'affine') {
    // XXX: maybe return all user info
    const provider = this.providerMap.get(providerId);
    assert(provider, `provide '${providerId}' is not registered`);
    return provider.getUserInfo();
  }

  /**
   * listen workspaces list change
   * @param {Function} callback callback function
   */
  public async onWorkspacesChange(
    callback: (workspaces: WorkspaceMetaCollectionChangeEvent) => void
  ) {
    this._workspaceMetaCollection.on('change', callback);
  }

  /**
   * change workspaces meta
   * @param {WorkspaceMeta} workspaceMeta workspace meta
   * @param {BlocksuiteWorkspace} workspace workspace instance
   */
  public async updateWorkspaceMeta(
    { name, avatar }: Partial<WorkspaceMeta>,
    workspace: BlocksuiteWorkspace
  ) {
    assert(workspace?.room, 'No workspace to set meta');
    const update: Partial<WorkspaceMeta> = {};
    if (name) {
      workspace.meta.setName(name);
      update.name = name;
    }
    if (avatar) {
      workspace.meta.setAvatar(avatar);
      update.avatar = avatar;
    }
    // may run for change workspace meta
    const workspaceInfo = this._workspaceMetaCollection.find(workspace.room);
    assert(workspaceInfo, 'Workspace not found');
    const provider = this.providerMap.get(workspaceInfo.provider);
    provider?.updateWorkspaceMeta(workspace.room, update);
  }

  /**
   *
   * leave workspace by id
   * @param id workspace id
   */
  public async leaveWorkspace(workspaceId: string) {
    const workspaceInfo = this._workspaceMetaCollection.find(workspaceId);
    assert(workspaceInfo, 'Workspace not found');
    const provider = this.providerMap.get(workspaceInfo.provider);
    if (provider) {
      await provider.closeWorkspace(workspaceId);
      await provider.leaveWorkspace(workspaceId);
    }
  }

  public async setWorkspacePublish(workspaceId: string, isPublish: boolean) {
    const workspaceInfo = this._workspaceMetaCollection.find(workspaceId);
    assert(workspaceInfo, 'Workspace not found');
    const provider = this.providerMap.get(workspaceInfo.provider);
    if (provider) {
      await provider.publish(workspaceId, isPublish);
    }
  }

  public async inviteMember(id: string, email: string) {
    const workspaceInfo = this._workspaceMetaCollection.find(id);
    assert(workspaceInfo, 'Workspace not found');
    const provider = this.providerMap.get(workspaceInfo.provider);
    if (provider) {
      await provider.invite(id, email);
    }
  }

  /**
   * remove the new member to the workspace
   * @param {number} permissionId permission id
   */
  public async removeMember(workspaceId: string, permissionId: number) {
    const workspaceInfo = this._workspaceMetaCollection.find(workspaceId);
    assert(workspaceInfo, 'Workspace not found');
    const provider = this.providerMap.get(workspaceInfo.provider);
    if (provider) {
      await provider.removeMember(permissionId);
    }
  }

  /**
   * get user info by email
   * @param workspaceId
   * @param email
   * @param provider
   * @returns {Promise<User>} User info
   */
  public async getUserByEmail(
    workspaceId: string,
    email: string,
    provider = 'affine'
  ) {
    const providerInstance = this.providerMap.get(provider);
    if (providerInstance) {
      return await providerInstance.getUserByEmail(workspaceId, email);
    }
  }

  private async _transWorkspaceProvider(
    workspace: BlocksuiteWorkspace,
    providerId: string
  ) {
    assert(workspace.room, 'No workspace id');
    const workspaceInfo = this._workspaceMetaCollection.find(workspace.room);
    assert(workspaceInfo, 'Workspace not found');
    if (workspaceInfo.provider === providerId) {
      this._logger('Workspace provider is same');
      return;
    }
    const currentProvider = this.providerMap.get(workspaceInfo.provider);
    assert(currentProvider, 'Provider not found');
    const newProvider = this.providerMap.get(providerId);
    assert(newProvider, `provide '${providerId}' is not registered`);
    this._logger(`create ${providerId} workspace: `, workspaceInfo.name);
    const newWorkspaceInfo = await newProvider.createWorkspaceInfo({
      name: workspaceInfo.name,
      avatar: workspaceInfo.avatar,
    });
    const newWorkspace = createBlocksuiteWorkspace(newWorkspaceInfo.id);
    // TODO optimize this function
    await newProvider.createWorkspace(newWorkspace, {
      name: workspaceInfo.name,
      avatar: workspaceInfo.avatar,
    });

    assert(newWorkspace, 'Create workspace failed');
    this._logger(
      `update workspace data from ${workspaceInfo.provider} to ${providerId}`
    );
    applyUpdate(newWorkspace.doc, encodeStateAsUpdate(workspace.doc));
    assert(newWorkspace, 'Create workspace failed');
    await currentProvider.deleteWorkspace(workspace.room);
  }

  /**
   * Enable workspace cloud
   * @param {string} id ID of workspace.
   */
  public async enableWorkspaceCloud(workspace: BlocksuiteWorkspace) {
    assert(workspace?.room, 'No workspace to enable cloud');
    return await this._transWorkspaceProvider(workspace, 'affine');
  }

  /**
   * @deprecated
   * clear all workspaces and data
   */
  public async clear() {
    for (const provider of this.providerMap.values()) {
      await provider.clear();
    }
  }

  /**
   * Select a file to import the workspace
   * @param {File} file file of workspace.
   */
  public async importWorkspace(file: File) {
    file;
    return;
  }

  /**
   * Generate a file ,and export it to local file system
   * @param {string} id ID of workspace.
   */
  public async exportWorkspace(id: string) {
    id;
    return;
  }

  /**
   * get blob url by workspaces id
   * @param id
   * @returns {Promise<string | null>} blob url
   */
  async getBlob(
    workspace: BlocksuiteWorkspace,
    id: string
  ): Promise<string | null> {
    const blob = await workspace.blobs;
    return (await blob?.get(id)) || '';
  }

  /**
   * up load blob and get a blob url
   * @param id
   * @returns {Promise<string | null>} blob url
   */
  async setBlob(workspace: BlocksuiteWorkspace, blob: Blob): Promise<string> {
    const blobStorage = await workspace.blobs;
    return (await blobStorage?.set(blob)) || '';
  }

  onMessage(cb: (message: Message) => void) {
    return this._messageCenter.onMessage(cb);
  }
}<|MERGE_RESOLUTION|>--- conflicted
+++ resolved
@@ -8,12 +8,9 @@
 import assert from 'assert';
 import { getLogger } from './logger';
 import { applyUpdate, encodeStateAsUpdate } from 'yjs';
-<<<<<<< HEAD
 import { TauriIPCProvider } from './provider/tauri-ipc';
-=======
 import { createBlocksuiteWorkspace } from './utils/index.js';
 import { MessageCenter } from './message/message';
->>>>>>> 31d3a012
 
 /**
  * @class DataCenter
@@ -39,19 +36,6 @@
     const getInitParams = () => {
       return {
         logger: dc._logger,
-<<<<<<< HEAD
-        workspaces: dc._workspaces.createScope(),
-      })
-    );
-    if (typeof window !== 'undefined' && window.CLIENT_APP) {
-      dc.registerProvider(
-        new TauriIPCProvider({
-          logger: dc._logger,
-          workspaces: dc._workspaces.createScope(),
-        })
-      );
-    }
-=======
         workspaces: dc._workspaceMetaCollection.createScope(),
         messageCenter: dc._messageCenter,
       };
@@ -59,7 +43,9 @@
     // TODO: switch different provider
     dc.registerProvider(new LocalProvider(getInitParams()));
     dc.registerProvider(new AffineProvider(getInitParams()));
->>>>>>> 31d3a012
+    if (typeof window !== 'undefined' && window.CLIENT_APP) {
+      dc.registerProvider(new TauriIPCProvider(getInitParams()));
+    }
 
     return dc;
   }
