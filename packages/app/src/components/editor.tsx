import { Suspense, useEffect, useRef } from 'react';
import type { EditorContainer } from '@blocksuite/editor';
import { Text } from '@blocksuite/store';
import '@blocksuite/blocks';
import '@blocksuite/editor';
import '@blocksuite/blocks/style';
import { useEditor } from '@/components/editor-provider';
import pkg from '../../package.json';

export const Editor = () => {
  const editorRef = useRef<EditorContainer>();
  const { setEditor } = useEditor();
  useEffect(() => {
    setEditor(editorRef.current!);
    const { store } = editorRef.current as EditorContainer;

    const version = pkg.dependencies['@blocksuite/editor'].substring(1);
    const pageId = store.addBlock({
      flavour: 'page',
<<<<<<< HEAD
      title: 'Blocksuite live demo 0.2.6',
=======
      title: `BlockSuite live demo ${version}`,
>>>>>>> dde59f2a
    });
    const groupId = store.addBlock({ flavour: 'group' }, pageId);

    const text = new Text('Legend from here...');
    store.addBlock({ flavour: 'paragraph', text }, groupId);

    // store.resetHistory();
  }, [setEditor]);

  return (
    <Suspense fallback={<div>Error!</div>}>
      <editor-container ref={editorRef} />
    </Suspense>
  );
};

declare global {
  interface HTMLElementTagNameMap {
    'editor-container': EditorContainer;
  }

  namespace JSX {
    interface IntrinsicElements {
      // TODO fix type error
      'editor-container': any; // EditorContainer
    }
  }
}

export default Editor;<|MERGE_RESOLUTION|>--- conflicted
+++ resolved
@@ -17,11 +17,7 @@
     const version = pkg.dependencies['@blocksuite/editor'].substring(1);
     const pageId = store.addBlock({
       flavour: 'page',
-<<<<<<< HEAD
-      title: 'Blocksuite live demo 0.2.6',
-=======
       title: `BlockSuite live demo ${version}`,
->>>>>>> dde59f2a
     });
     const groupId = store.addBlock({ flavour: 'group' }, pageId);
 
