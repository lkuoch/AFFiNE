import {
  StyledDeleteButtonContainer,
  // StyledSettingAvatar,
  StyledSettingAvatarContent,
  StyledSettingInputContainer,
} from './style';
import { StyledSettingH2 } from '../style';

import { useState } from 'react';
import { Button, TextButton } from '@/ui/button';
import Input from '@/ui/input';
import { useAppState } from '@/providers/app-state-provider';
import { WorkspaceDelete } from './delete';
import { WorkspaceLeave } from './leave';
import { Upload } from '@/components/file-upload';
import { WorkspaceAvatar } from '@/components/workspace-avatar';
<<<<<<< HEAD
import { WorkspaceInfo } from '@affine/datacenter';
import { useWorkspaceHelper } from '@/hooks/use-workspace-helper';
export const GeneralPage = ({ workspace }: { workspace: WorkspaceInfo }) => {
=======
import { WorkspaceUnit } from '@affine/datacenter';
import { useWorkspaceHelper } from '@/hooks/use-workspace-helper';
export const GeneralPage = ({ workspace }: { workspace: WorkspaceUnit }) => {
>>>>>>> 4fe2febd
  const [showDelete, setShowDelete] = useState<boolean>(false);
  const [showLeave, setShowLeave] = useState<boolean>(false);
  const [uploading, setUploading] = useState<boolean>(false);
  const [workspaceName, setWorkspaceName] = useState<string>(workspace.name);
<<<<<<< HEAD
  const { currentWorkspace } = useAppState();
  const { updateWorkspace } = useWorkspaceHelper();
  const isOwner = true;
  const handleChangeWorkSpaceName = (newName: string) => {
    setWorkspaceName(newName);
  };
  const handleClickDelete = () => {
    setShowDelete(true);
  };
  const handleCloseDelete = () => {
    setShowDelete(false);
=======
  const { currentWorkspace, isOwner } = useAppState();
  const { updateWorkspace } = useWorkspaceHelper();
  const handleChangeWorkSpaceName = (newName: string) => {
    setWorkspaceName(newName);
>>>>>>> 4fe2febd
  };
  const handleUpdateWorkspaceName = () => {
    currentWorkspace &&
      updateWorkspace({ name: workspaceName }, currentWorkspace);
  };
  const handleUpdateWorkspaceName = () => {
    console.log('currentWorkspace: ', currentWorkspace);
    updateWorkspace({ name: workspaceName }, currentWorkspace);
  };

  const fileChange = async (file: File) => {
<<<<<<< HEAD
    // console.log('file: ', file);
    // setUploading(true);
    const blob = new Blob([file], { type: file.type });
    updateWorkspace({ avatarBlob: blob }, currentWorkspace);
=======
    setUploading(true);
    const blob = new Blob([file], { type: file.type });
    currentWorkspace &&
      (await updateWorkspace({ avatarBlob: blob }, currentWorkspace));
    setUploading(false);
>>>>>>> 4fe2febd
  };

  return workspace ? (
    <div>
      <StyledSettingH2 marginTop={56}>Workspace Icon</StyledSettingH2>
      <StyledSettingAvatarContent>
        <div
          style={{
            float: 'left',
            marginRight: '20px',
          }}
        >
          <WorkspaceAvatar
            size={60}
            name={workspace.name}
            avatar={workspace.avatar ?? ''}
          />
        </div>
        <Upload
          accept="image/gif,image/jpeg,image/jpg,image/png,image/svg"
          fileChange={fileChange}
        >
          <Button loading={uploading}>Upload</Button>
        </Upload>
        {/* TODO: add upload logic */}
      </StyledSettingAvatarContent>
      <StyledSettingH2 marginTop={20}>Workspace Name</StyledSettingH2>
      <StyledSettingInputContainer>
        <Input
          width={327}
          value={workspaceName}
          placeholder="Workspace Name"
          maxLength={14}
          minLength={1}
          disabled={!isOwner}
          onChange={handleChangeWorkSpaceName}
        ></Input>
<<<<<<< HEAD
        <TextButton
          onClick={() => {
            handleUpdateWorkspaceName();
          }}
          style={{ marginLeft: '0px' }}
        >
          ✔️
        </TextButton>
=======
        {isOwner ? (
          <TextButton
            onClick={() => {
              handleUpdateWorkspaceName();
            }}
            style={{ marginLeft: '0px' }}
          >
            ✔️
          </TextButton>
        ) : null}
>>>>>>> 4fe2febd
      </StyledSettingInputContainer>
      <StyledSettingH2 marginTop={20}>Workspace Type</StyledSettingH2>
      <StyledSettingInputContainer>
        <code>{workspace.provider} </code>
      </StyledSettingInputContainer>
      <StyledDeleteButtonContainer>
        {isOwner ? (
          <>
            <Button
              type="danger"
              shape="circle"
              onClick={() => {
                setShowDelete(true);
              }}
            >
              Delete Workspace
            </Button>
            <WorkspaceDelete
              open={showDelete}
<<<<<<< HEAD
              onClose={handleCloseDelete}
=======
              onClose={() => {
                setShowDelete(false);
              }}
>>>>>>> 4fe2febd
              workspace={workspace}
            />
          </>
        ) : (
          <>
            <Button
              type="danger"
              shape="circle"
              onClick={() => {
                setShowLeave(true);
              }}
            >
              Leave Workspace
            </Button>
            <WorkspaceLeave
              open={showLeave}
<<<<<<< HEAD
              onClose={handleCloseLeave}
              workspaceName={workspaceName}
              workspaceId={workspace.id}
=======
              onClose={() => {
                setShowLeave(false);
              }}
>>>>>>> 4fe2febd
            />
          </>
        )}
      </StyledDeleteButtonContainer>
    </div>
  ) : null;
};<|MERGE_RESOLUTION|>--- conflicted
+++ resolved
@@ -14,60 +14,29 @@
 import { WorkspaceLeave } from './leave';
 import { Upload } from '@/components/file-upload';
 import { WorkspaceAvatar } from '@/components/workspace-avatar';
-<<<<<<< HEAD
-import { WorkspaceInfo } from '@affine/datacenter';
-import { useWorkspaceHelper } from '@/hooks/use-workspace-helper';
-export const GeneralPage = ({ workspace }: { workspace: WorkspaceInfo }) => {
-=======
 import { WorkspaceUnit } from '@affine/datacenter';
 import { useWorkspaceHelper } from '@/hooks/use-workspace-helper';
 export const GeneralPage = ({ workspace }: { workspace: WorkspaceUnit }) => {
->>>>>>> 4fe2febd
   const [showDelete, setShowDelete] = useState<boolean>(false);
   const [showLeave, setShowLeave] = useState<boolean>(false);
   const [uploading, setUploading] = useState<boolean>(false);
   const [workspaceName, setWorkspaceName] = useState<string>(workspace.name);
-<<<<<<< HEAD
-  const { currentWorkspace } = useAppState();
-  const { updateWorkspace } = useWorkspaceHelper();
-  const isOwner = true;
-  const handleChangeWorkSpaceName = (newName: string) => {
-    setWorkspaceName(newName);
-  };
-  const handleClickDelete = () => {
-    setShowDelete(true);
-  };
-  const handleCloseDelete = () => {
-    setShowDelete(false);
-=======
   const { currentWorkspace, isOwner } = useAppState();
   const { updateWorkspace } = useWorkspaceHelper();
   const handleChangeWorkSpaceName = (newName: string) => {
     setWorkspaceName(newName);
->>>>>>> 4fe2febd
   };
   const handleUpdateWorkspaceName = () => {
     currentWorkspace &&
       updateWorkspace({ name: workspaceName }, currentWorkspace);
   };
-  const handleUpdateWorkspaceName = () => {
-    console.log('currentWorkspace: ', currentWorkspace);
-    updateWorkspace({ name: workspaceName }, currentWorkspace);
-  };
 
   const fileChange = async (file: File) => {
-<<<<<<< HEAD
-    // console.log('file: ', file);
-    // setUploading(true);
-    const blob = new Blob([file], { type: file.type });
-    updateWorkspace({ avatarBlob: blob }, currentWorkspace);
-=======
     setUploading(true);
     const blob = new Blob([file], { type: file.type });
     currentWorkspace &&
       (await updateWorkspace({ avatarBlob: blob }, currentWorkspace));
     setUploading(false);
->>>>>>> 4fe2febd
   };
 
   return workspace ? (
@@ -105,16 +74,6 @@
           disabled={!isOwner}
           onChange={handleChangeWorkSpaceName}
         ></Input>
-<<<<<<< HEAD
-        <TextButton
-          onClick={() => {
-            handleUpdateWorkspaceName();
-          }}
-          style={{ marginLeft: '0px' }}
-        >
-          ✔️
-        </TextButton>
-=======
         {isOwner ? (
           <TextButton
             onClick={() => {
@@ -125,7 +84,6 @@
             ✔️
           </TextButton>
         ) : null}
->>>>>>> 4fe2febd
       </StyledSettingInputContainer>
       <StyledSettingH2 marginTop={20}>Workspace Type</StyledSettingH2>
       <StyledSettingInputContainer>
@@ -145,13 +103,9 @@
             </Button>
             <WorkspaceDelete
               open={showDelete}
-<<<<<<< HEAD
-              onClose={handleCloseDelete}
-=======
               onClose={() => {
                 setShowDelete(false);
               }}
->>>>>>> 4fe2febd
               workspace={workspace}
             />
           </>
@@ -168,15 +122,9 @@
             </Button>
             <WorkspaceLeave
               open={showLeave}
-<<<<<<< HEAD
-              onClose={handleCloseLeave}
-              workspaceName={workspaceName}
-              workspaceId={workspace.id}
-=======
               onClose={() => {
                 setShowLeave(false);
               }}
->>>>>>> 4fe2febd
             />
           </>
         )}
