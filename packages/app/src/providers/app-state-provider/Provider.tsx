import { createContext, useContext, useEffect, useState, useRef } from 'react';
import type { PropsWithChildren } from 'react';
import { getDataCenter } from '@affine/datacenter';
import {
  AppStateContext,
  AppStateFunction,
  AppStateValue,
  PageMeta,
} from './interface';
import { createDefaultWorkspace } from './utils';

type AppStateContextProps = PropsWithChildren<Record<string, unknown>>;

export const AppState = createContext<AppStateContext>({} as AppStateContext);

export const useAppState = () => useContext(AppState);

export const AppStateProvider = ({
  children,
}: PropsWithChildren<AppStateContextProps>) => {
  const [appState, setAppState] = useState<AppStateValue>({} as AppStateValue);

  useEffect(() => {
    const init = async () => {
      const dataCenter = await getDataCenter();

      if (dataCenter.workspaces.length === 0) {
        await createDefaultWorkspace(dataCenter);
      }
<<<<<<< HEAD
      let currentWorkspace = appState.currentWorkspace;
      if (!currentWorkspace) {
        currentWorkspace = await dataCenter.loadWorkspace(
          dataCenter.workspaces[0].id
        );
      }
      const currentMetaWorkSpace = dataCenter.workspaces.find(item => {
        return item.id === currentWorkspace.room;
      });
=======

      const currentWorkspace = await dataCenter.loadWorkspace(
        dataCenter.workspaces[0].id
      );
>>>>>>> a6f81e23

      setAppState({
        dataCenter,
        user: (await dataCenter.getUserInfo()) || null,
        workspaceList: dataCenter.workspaces,
        currentWorkspaceId: dataCenter.workspaces[0].id,
        currentWorkspace,
        pageList: currentWorkspace.meta.pageMetas as PageMeta[],
        currentPage: null,
        editor: null,
        synced: true,
        currentMetaWorkSpace: currentMetaWorkSpace ?? null,
      });
    };

    init();
  }, []);

  useEffect(() => {
    if (!appState?.currentWorkspace) {
      return;
    }
    const currentWorkspace = appState.currentWorkspace;
    const dispose = currentWorkspace.meta.pagesUpdated.on(() => {
      setAppState({
        ...appState,
        pageList: currentWorkspace.meta.pageMetas as PageMeta[],
      });
    }).dispose;
    return () => {
      dispose();
    };
  }, [appState]);

  useEffect(() => {
    const { dataCenter } = appState;
    // FIXME: onWorkspacesChange should have dispose function
    dataCenter?.onWorkspacesChange(() => {
      setAppState({
        ...appState,
        workspaceList: dataCenter.workspaces,
      });
    });
  }, [appState]);

  const loadPage = useRef<AppStateFunction['loadPage']>();
  loadPage.current = (pageId: string) => {
    const { currentWorkspace, currentPage } = appState;
    if (pageId === currentPage?.id) {
      return;
    }
    const page = currentWorkspace?.getPage(pageId) || null;
    setAppState({
      ...appState,
      currentPage: page,
    });
  };

<<<<<<< HEAD
  const loadWorkspace = async (workspaceId: string) => {
    const { dataCenter, workspaceList, currentWorkspaceId } = appState;
=======
  const loadWorkspace = useRef<AppStateFunction['loadWorkspace']>();
  loadWorkspace.current = async (workspaceId: string) => {
    const { dataCenter, workspaceList, currentWorkspaceId, currentWorkspace } =
      appState;
>>>>>>> a6f81e23
    if (!workspaceList.find(v => v.id === workspaceId)) {
      return null;
    }
    if (workspaceId === currentWorkspaceId) {
      return currentWorkspace;
    }
    const workspace = await dataCenter.loadWorkspace(workspaceId);
<<<<<<< HEAD
    const currentMetaWorkSpace = dataCenter.workspaces.find(item => {
      return item.id === workspace.room;
    });
=======
>>>>>>> a6f81e23
    setAppState({
      ...appState,
      currentWorkspace: workspace,
      currentWorkspaceId: workspaceId,
      currentMetaWorkSpace: currentMetaWorkSpace ?? null,
    });

    return workspace;
  };

  const setEditor: AppStateFunction['setEditor'] =
    useRef() as AppStateFunction['setEditor'];
  setEditor.current = editor => {
    setAppState({
      ...appState,
      editor,
    });
  };

  return (
    <AppState.Provider
      value={{
        ...appState,
        setEditor,
        loadPage: loadPage.current,
        loadWorkspace: loadWorkspace.current,
      }}
    >
      {children}
    </AppState.Provider>
  );
};<|MERGE_RESOLUTION|>--- conflicted
+++ resolved
@@ -27,7 +27,6 @@
       if (dataCenter.workspaces.length === 0) {
         await createDefaultWorkspace(dataCenter);
       }
-<<<<<<< HEAD
       let currentWorkspace = appState.currentWorkspace;
       if (!currentWorkspace) {
         currentWorkspace = await dataCenter.loadWorkspace(
@@ -37,12 +36,6 @@
       const currentMetaWorkSpace = dataCenter.workspaces.find(item => {
         return item.id === currentWorkspace.room;
       });
-=======
-
-      const currentWorkspace = await dataCenter.loadWorkspace(
-        dataCenter.workspaces[0].id
-      );
->>>>>>> a6f81e23
 
       setAppState({
         dataCenter,
@@ -101,15 +94,10 @@
     });
   };
 
-<<<<<<< HEAD
-  const loadWorkspace = async (workspaceId: string) => {
-    const { dataCenter, workspaceList, currentWorkspaceId } = appState;
-=======
   const loadWorkspace = useRef<AppStateFunction['loadWorkspace']>();
   loadWorkspace.current = async (workspaceId: string) => {
     const { dataCenter, workspaceList, currentWorkspaceId, currentWorkspace } =
       appState;
->>>>>>> a6f81e23
     if (!workspaceList.find(v => v.id === workspaceId)) {
       return null;
     }
@@ -117,12 +105,9 @@
       return currentWorkspace;
     }
     const workspace = await dataCenter.loadWorkspace(workspaceId);
-<<<<<<< HEAD
     const currentMetaWorkSpace = dataCenter.workspaces.find(item => {
       return item.id === workspace.room;
     });
-=======
->>>>>>> a6f81e23
     setAppState({
       ...appState,
       currentWorkspace: workspace,
