<<<<<<< HEAD
import { describe, test, expect } from 'vitest';
=======
import { test, expect } from '@playwright/test';
>>>>>>> 20e2984c
import { printer } from './../printer';
const chalk = require('chalk');
test.describe('printer', () => {
  test('test debug', () => {
    expect(printer.debug('test debug')).toBe(
      chalk.green`debug` + chalk.white('  - test debug')
    );
  });

  test('test info', () => {
    expect(printer.info('test info')).toBe(
      chalk.rgb(19, 167, 205)`info` + chalk.white('  - test info')
    );
  });
  test('test warn', () => {
    expect(printer.warn('test warn')).toBe(
      chalk.yellow`warn` + chalk.white('  - test warn')
    );
  });
});<|MERGE_RESOLUTION|>--- conflicted
+++ resolved
@@ -1,8 +1,4 @@
-<<<<<<< HEAD
-import { describe, test, expect } from 'vitest';
-=======
 import { test, expect } from '@playwright/test';
->>>>>>> 20e2984c
 import { printer } from './../printer';
 const chalk = require('chalk');
 test.describe('printer', () => {
