/* eslint-disable filename-rules/match */
import { useEffect, useRef, type UIEvent, useState } from 'react';
import { useParams } from 'react-router';
import {
    MuiBox as Box,
    MuiCircularProgress as CircularProgress,
    styled,
} from '@toeverything/components/ui';
import { AffineEditor } from '@toeverything/components/affine-editor';
import {
    CalendarHeatmap,
    PageTree,
    Activities,
} from '@toeverything/components/layout';
import { CollapsibleTitle } from '@toeverything/components/common';
import {
    useShowSpaceSidebar,
    useUserAndSpaces,
    usePageClientWidth,
} from '@toeverything/datasource/state';
import { services } from '@toeverything/datasource/db-service';

import { WorkspaceName } from './workspace-name';
import { CollapsiblePageTree } from './collapsible-page-tree';
import { useFlag } from '@toeverything/datasource/feature-flags';
import { type BlockEditor } from '@toeverything/components/editor-core';
import { Tabs } from './components/tabs';
type PageProps = {
    workspace: string;
};

export function Page(props: PageProps) {
    const { page_id } = useParams();
    const { showSpaceSidebar, fixedDisplay, setSpaceSidebarVisible } =
        useShowSpaceSidebar();
    const dailyNotesFlag = useFlag('BooleanDailyNotes', false);

    return (
        <LigoApp>
            <LigoLeftContainer style={{ width: fixedDisplay ? '300px' : 0 }}>
                <WorkspaceSidebar
                    style={{
                        opacity: !showSpaceSidebar && !fixedDisplay ? 0 : 1,
                        transform:
                            !showSpaceSidebar && !fixedDisplay
                                ? 'translateX(-270px)'
                                : 'translateX(0px)',
                        transition: '0.8s',
                    }}
                    onMouseEnter={() => setSpaceSidebarVisible(true)}
                    onMouseLeave={() => setSpaceSidebarVisible(false)}
                >
                    <WorkspaceName />

                    <Tabs />

                    <WorkspaceSidebarContent>
                        <div>
                            {dailyNotesFlag && (
                                <div>
                                    <CollapsibleTitle title="Daily Notes">
                                        <CalendarHeatmap />
                                    </CollapsibleTitle>
                                </div>
                            )}
                            <div>
                                <CollapsibleTitle
                                    title="ACTIVITIES"
                                    initialOpen={false}
                                >
                                    <Activities />
                                </CollapsibleTitle>
                            </div>
                            <div>
                                <CollapsiblePageTree title="PAGES">
                                    {page_id ? <PageTree /> : null}
                                </CollapsiblePageTree>
                            </div>
                        </div>
                    </WorkspaceSidebarContent>
                </WorkspaceSidebar>
            </LigoLeftContainer>
            <EditorContainer workspace={props.workspace} pageId={page_id} />
        </LigoApp>
    );
}

const EditorContainer = ({
    pageId,
    workspace,
}: {
    pageId: string;
    workspace: string;
}) => {
    const [lockScroll, setLockScroll] = useState(false);
    const [scrollContainer, setScrollContainer] = useState<HTMLElement>();
    const editorRef = useRef<BlockEditor>();

    const onScroll = (event: UIEvent) => {
        editorRef.current.getHooks().onRootNodeScroll(event);
        editorRef.current.scrollManager.emitScrollEvent(event);
    };

    const { setPageClientWidth } = usePageClientWidth();
    useEffect(() => {
        if (scrollContainer) {
            const obv = new ResizeObserver(e => {
                setPageClientWidth(e[0].contentRect.width);
            });
            obv.observe(scrollContainer);
            return () => obv.disconnect();
        }
    }, [setPageClientWidth, scrollContainer]);

    return (
        <StyledEditorContainer
            lockScroll={lockScroll}
<<<<<<< HEAD
            ref={ref => {
                scrollContainerRef.current = ref;
                if (editorRef.current?.scrollManager) {
                    editorRef.current.scrollManager.scrollContainer = ref;
                }
            }}
=======
            ref={ref => setScrollContainer(ref)}
>>>>>>> 5c26c409
            onScroll={onScroll}
        >
            {pageId ? (
                <AffineEditor
                    workspace={workspace}
                    rootBlockId={pageId}
                    ref={editorRef}
                    scrollContainer={scrollContainer}
                    scrollController={{
                        lockScroll: () => setLockScroll(true),
                        unLockScroll: () => setLockScroll(false),
                    }}
                />
            ) : (
                <Box
                    sx={{
                        display: 'flex',
                        justifyContent: 'center',
                        alignItems: 'center',
                        width: '100%',
                    }}
                >
                    <CircularProgress />
                </Box>
            )}
        </StyledEditorContainer>
    );
};

const StyledEditorContainer = styled('div')<{ lockScroll: boolean }>(
    ({ lockScroll }) => {
        return {
            width: '100%',
            overflowY: lockScroll ? 'hidden' : 'auto',
            flex: 'auto',
        };
    }
);

const LigoApp = styled('div')({
    width: '100vw',
    display: 'flex',
    flex: '1 1 0%',
    backgroundColor: 'white',
});

const LigoLeftContainer = styled('div')({
    flex: '0 0 auto',
    position: 'relative',
});

const WorkspaceSidebar = styled('div')(({ theme }) => ({
    position: 'absolute',
    bottom: '48px',
    top: '12px',
    zIndex: 1,
    display: 'flex',
    flexDirection: 'column',
    width: 300,
    minWidth: 300,
    borderRadius: '0px 10px 10px 0px',
    boxShadow: theme.affine.shadows.shadow1,
    backgroundColor: '#FFFFFF',
    transitionProperty: 'left',
    transitionDuration: '0.35s',
    transitionTimingFunction: 'ease',
    padding: '16px 12px',
}));

const WorkspaceSidebarContent = styled('div')({
    flex: 'auto',
    overflow: 'hidden auto',
    marginTop: '18px',
});<|MERGE_RESOLUTION|>--- conflicted
+++ resolved
@@ -115,16 +115,7 @@
     return (
         <StyledEditorContainer
             lockScroll={lockScroll}
-<<<<<<< HEAD
-            ref={ref => {
-                scrollContainerRef.current = ref;
-                if (editorRef.current?.scrollManager) {
-                    editorRef.current.scrollManager.scrollContainer = ref;
-                }
-            }}
-=======
             ref={ref => setScrollContainer(ref)}
->>>>>>> 5c26c409
             onScroll={onScroll}
         >
             {pageId ? (
